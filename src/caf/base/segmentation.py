--- conflicted
+++ resolved
@@ -1030,71 +1030,19 @@
     ) -> Iterator[SegmentationSlice]:
         """Iterate through parameters for all segmentation slices.
 
-<<<<<<< HEAD
         Parameters
         ----------
         filter_
             Optional parameters to filter slices e.g. {"p": 1}
             will exclude any slices where p != 1. If not given
             will return all slices.
-=======
-        if len(missing) > 0:
-            raise KeyError(f"missing segments when generating name: {', '.join(missing)}")
-
-        return "_".join(slice_parts)
-
-    def iter_slices(self, filter_: dict[str, int] | None = None) -> Iterator[dict[str, int]]:
-        """Iterate through parameters for all segmentation slcies.
->>>>>>> 8d7bb6c6
-
-        Parameters
-        ----------
-        filter_
-            Optional parameters to filter slices e.g. {"p": 1}
-            will exclude any slices where p != 1. If not given
-            will return all slices.
 
         Yields
         ------
         SegmentationSlice
             Parameters for an individual slice.
         """
-<<<<<<< HEAD
         slices: pd.DataFrame = self.ind().to_frame(index=False)
-=======
-        slices = self.ind().to_frame(index=False)
-
-        if filter_ is not None:
-            if not set(filter_) <= set(self.names):
-                missing = set(filter_) - set(self.names)
-                raise ValueError(
-                    f"parameters given for segments not present in segmentation: {missing}"
-                )
-
-            mask = pd.Series(True, index=slices.index)
-            for nm, value in filter_.items():
-                mask = mask & (slices[nm] == value)
-
-            slices = slices.loc[mask]
-
-        if len(slices) == 0:
-            warnings.warn(
-                f"No slices found in segmentation with filter {filter_}", RuntimeWarning
-            )
-
-        params: NamedTuple
-        for params in slices.itertuples(index=False):
-            yield params._asdict()
-
-    def generate_slice_tuple(self, slice_params: dict[str, int]) -> tuple[int, ...]:
-        """Generate segment tuple from parameters.
-
-        Parameters
-        ----------
-        slice_params : dict[str, int]
-            Parameters to generate tuple from, this must contain a value
-            for all segments in the segmentation e.g. {"p": 1, "m": 3}.
->>>>>>> 8d7bb6c6
 
         if filter_ is not None:
             if not set(filter_) <= set(self.names):
