# -*- coding: utf-8 -*-
"""Module defining Segments class and enumeration."""

# Built-Ins
import enum
from pathlib import Path
from typing import Optional

# Third Party
import pandas as pd
import pydantic
from caf.toolkit import BaseConfig
from pydantic import ConfigDict, dataclasses


# # # CLASSES # # #
@dataclasses.dataclass
class Exclusion:
    """
    Class to define exclusions between segments.

    Parameters
    ----------
    other_name: str
        Name of the other segment this exclusion applies to
    exclusions: int
        The value for self segmentation which has exclusions in other
    """

    other_name: str
    exclusions: dict[int, set[int]]

    def build_index(self):
        """Return an index formed of the exclusions."""
        frame = pd.DataFrame.from_dict(self.exclusions, orient="index").stack().reset_index()
        frame[0] = frame[0].astype(int)
        frame.drop("level_1", axis=1, inplace=True)
        return pd.MultiIndex.from_frame(frame, names=["dummy", self.other_name])


class Segment(BaseConfig):
    """
    Class containing info on a Segment, which combined with other Segments form a segmentation.

    Parameters
    ----------
    name: str
        The name of the segmentation. Generally this is short form (e.g. 'p'
        instead of 'purpose')
    values: dict[int, str]
        The values forming the segment. Keys are the values, and values are
        descriptions, e.g. for 'p', 1: 'HB work'. Descriptions don't tend to
        get used in DVectors so can be as verbose as desired for clarity.
    alias: str | None
        Optional alias to use when producing filenames (or other names)
        from segmentation slices, if not given then name will be used.
    exclusions: list[Exclusion]
        Define incompatibilities between segments. See Correspondence class
    lookups: list[Exclusion]
        Define lookups between segments, essentially the reverse of exclusions.
        More efficient for segments with mappings, e.g. different defintions of age.
    """

    name: str
    values: dict[int, str]
    alias: Optional[str] = None
    exclusions: list[Exclusion] = pydantic.Field(default_factory=list)
    lookups: list[Exclusion] = pydantic.Field(default_factory=list)
    model_config = ConfigDict(arbitrary_types_allowed=True)

    # pylint: disable=too-few-public-methods
    # pylint: disable=not-an-iterable
    # Pylint doesn't seem to understand pydantic.Field
    @property
    def exclusion_segs(self):
        """List the names of segs excluded by this one."""
        return [seg.other_name for seg in self.exclusions]

    @property
    def lookup_segs(self):
        """List names of segs with lookups from self."""
        return [seg.other_name for seg in self.lookups]

    # Worth reviewing but I think this is fine
    # pylint: disable=inconsistent-return-statements
    def drop_indices(self, other_seg: str):
        """Return indices to drop based on exclusions."""
        if other_seg not in self.exclusion_segs:
            return None
        for excl in self.exclusions:
            if excl.other_name == other_seg:
                return excl.build_index()

    def lookup_indices(self, other_seg: str):
        """Return indices to include based on lookups."""
        if other_seg not in self.lookup_segs:
            return None
        for lookup in self.lookups:
            if lookup.other_name == other_seg:
                return lookup.build_index()

    # pylint: enable=inconsistent-return-statements

    @property
    def int_values(self) -> list:
        """Return integer values of segment."""
        return list(self.values.keys())

    def __len__(self):
        """Return length of segment."""
        return len(self.values)

    def get_alias(self) -> str:
        """Get segment alias for use in filenames, if available.

        If Segment alias is None, return the Segment name.
        """
        if self.alias is None:
            return self.name
        return self.alias

    def translate_segment(
        self, new_seg: "str | Segment | SegmentsSuper", reverse: bool = False
    ) -> tuple["Segment", pd.Series]:
        """
        Translate self to new_seg.

        Parameters
        ----------
        new_seg: Segment | SegmentsSuper
            The segment to translate to
        reverse: bool = False
            Whether to return reverse names when finding the lookup

        Returns
        -------
        new_seg: Segment
            The segment being converted to
        lookup: pd.Series
            A lookup describing how to convert from self to new_seg
        """
        lookup_dir = Path(__file__).parent / "seg_translations"
        if not isinstance(new_seg, (str, Segment, SegmentsSuper)):
            raise TypeError(
                "translate_method expects either an instance of the Segment "
                "class, or a str contained within the SegmentsSuper enum class. "
                f"{type(new_seg)} cannot be handled."
            )
        if isinstance(new_seg, str):
            new_seg = SegmentsSuper(new_seg).get_segment()
        if isinstance(new_seg, SegmentsSuper):
            new_seg = new_seg.get_segment()
        assert isinstance(new_seg, Segment)

        new_name = new_seg.name
        name_1 = self.name
        name_2 = new_name
        if reverse:
            name_1, name_2 = name_2, name_1
        lookup = pd.read_csv(
            lookup_dir / f"{name_1}_to_{name_2}.csv", index_col=0, usecols=[0, 1]
        ).squeeze()
        return new_seg, lookup

    def translate_exclusion(self, new_seg: str):
        """
        Translate an exclusion from one segment to another.

        Parameters
        ----------
        new_seg: str
            The segment to translate exclusions to. A lookup must exist.
        """
        segs_dir = Path(__file__).parent / "segments"
        new_seg, lookup = self.translate_segment(new_seg)
        update_seg = new_seg.copy()
        exclusions = []
        for exc in self.exclusions:
            from_exc = (
                pd.DataFrame(index=exc.build_index())
                .reset_index()
                .rename(columns={"dummy": self.name})
                .set_index(self.name)
            )
            joined = (
                from_exc.join(lookup)
                .groupby([new_seg.name, exc.other_name])
                .sum()
                .reset_index(level=exc.other_name)
            )
            new_exc = {}
            for ind in joined.index.unique():
                new_exc[ind] = joined.loc[ind].squeeze().to_list()
            exclusions.append(Exclusion(other_name=exc.other_name, exclusions=new_exc))
        if len(update_seg.exclusions) == 0:
            update_seg.exclusions = exclusions
        else:
            update_seg.exclusions += exclusions
        update_seg.save_yaml(segs_dir / f"{new_seg.name}.yml")

    def add_corr_from_df(self, to_seg, exclusion: bool = False):
        """
        Add either a lookup or exclusion to a segment from a lookup file.

        Parameters
        ----------
        to_seg: Segment
            The segment the correlation relates to
        exclusions: bool = False
            Whether to translate as an exclusion or a lookup
        """
        to_seg, lookup = self.translate_segment(to_seg)
        lookup = lookup.squeeze()
        grouped = lookup.groupby(lookup.index)
        corr_dic = {i: group.to_list() for i, group in grouped}
        corr = Exclusion(other_name=to_seg.name, exclusions=corr_dic)
        if exclusion:
            if len(self.exclusions) == 0:
                self.exclusions = [corr]
            else:
                self.exclusions.append(corr)
        else:
            if len(self.lookups) == 0:
                self.lookups = [corr]
            else:
                self.lookups.append(corr)

    # pylint: enable=not-an-iterable


class SegmentsSuper(enum.Enum):
    """
    Getter for predefined segments.

    This should be where segments forming segmentations come from. In most
    cases if a segment is not defined here it should be added, rather than
    defined as a custom segment in a Segmentation.
    """

    PURPOSE = "p"
    PURPOSE_HB = "p_hb"
    PURPOSE_NHB = "p_nhb"
    TIMEPERIOD = "tp"
    MODE = "m"
    MODE_HB = "m_hb"
    MODE_NHB = "m_nhb"
    GENDER = "g"
    SOC = "soc"
    SIC = "sic"
    CA = "ca"
    TFN_AT = "tfn_at"
    TFN_TT = "tfn_tt"
    USERCLASS = "userclass"
    ACCOMODATION_TYPE_H = "accom_h"
    ACCOMODATION_TYPE_HR = "accom_hr"
    ADULTS = "adults"
    CHILDREN = "children"
    CAR_AVAILABILITY = "car_availability"
    AGE = "age_9"
    AGE_11 = "age_11"
    AGE_AGG = "age_5"
    AGE_NTEM = "age_ntem"
    AGE_EDGE = "age_edge"
    GENDER_3 = "gender_3"
    ECONOMIC_STATUS = "economic_status"
    POP_EMP = "pop_emp"
    POP_ECON = "pop_econ"
    NS_SEC = "ns_sec"
    AWS = "aws"
    HH_TYPE = "hh_type"
    ADULT_NSSEC = "adult_nssec"
    SIC_1 = "sic_1_digit"
    SIC_2 = "sic_2_digit"
    SIC_4 = "sic_4_digit"
    STATUS_APS = "status_aps"
    TOTAL = "total"
<<<<<<< HEAD
    UNI = "uni"
=======
    DIRECTION = "direction"
    DIRECTION_OD = "direction_od"
>>>>>>> d5d1a648

    @classmethod
    def values(cls):
        """Return values from class."""
        return [e.value for e in cls]

    def get_segment(self, subset: Optional[list[int]] = None):
        """
        Get a segment.

        Parameters
        ----------
        subset: Define a subset of the segment being got. The integers in subset
        must appear in the asked for segment.
        """
        segs_dir = Path(__file__).parent / "segments"
        try:
            seg = Segment.load_yaml(segs_dir / f"{self.value}.yml")
        except FileNotFoundError as exc:
            raise FileNotFoundError(
                f"Could not find a segment saved at {segs_dir / self.value}.yml."
                f"This means an enum has been defined, but a segment has not, so this "
                f"is probably a placeholder."
            ) from exc

        if subset:
            if seg is not None:
                seg.values = {i: j for i, j in seg.values.items() if i in subset}
        return seg


class SegConverter(enum.Enum):
    """Enum class for converting segment combos."""

    AG_G = "ag_g"
    APOPEMP_AWS = "apopemp_aws"
    CARADULT_HHTYPE = "caradult_hhtype"
    NSSEC_ADULT = "nssec_adult"

    def get_conversion(self):
        """Get a conversion for the enum."""
        if self == SegConverter.AG_G:
            from_ind = pd.MultiIndex.from_tuples(
                [
                    (1, 1),
                    (2, 1),
                    (3, 1),
                    (1, 2),
                    (2, 2),
                    (3, 2),
                    (4, 1),
                    (5, 1),
                    (6, 1),
                    (7, 1),
                    (8, 1),
                    (9, 1),
                    (4, 2),
                    (5, 2),
                    (6, 2),
                    (7, 2),
                    (8, 2),
                    (9, 2),
                ],
                names=["age_9", "g"],
            )
            to_vals = [
                1,
                1,
                1,
                1,
                1,
                1,
                2,
                2,
                2,
                2,
                2,
                2,
                3,
                3,
                3,
                3,
                3,
                3,
            ]
            return pd.DataFrame(index=from_ind, data={"gender_3": to_vals})
        if self == SegConverter.APOPEMP_AWS:
            from_ind = pd.MultiIndex.from_tuples(
                [
                    (9, 1),
                    (9, 2),
                    (9, 3),
                    (9, 4),
                    (9, 5),
                    (1, 1),
                    (1, 2),
                    (1, 3),
                    (1, 4),
                    (1, 5),
                    (2, 1),
                    (2, 2),
                    (2, 3),
                    (2, 4),
                    (2, 5),
                    (3, 1),
                    (3, 2),
                    (3, 3),
                    (3, 4),
                    (3, 5),
                    (4, 1),
                    (5, 1),
                    (6, 1),
                    (7, 1),
                    (8, 1),
                    (4, 2),
                    (5, 2),
                    (6, 2),
                    (7, 2),
                    (8, 2),
                    (4, 3),
                    (5, 3),
                    (6, 3),
                    (7, 3),
                    (8, 3),
                    (4, 4),
                    (5, 4),
                    (6, 4),
                    (7, 4),
                    (8, 4),
                ],
                names=["age_9", "pop_emp"],
            )

            to_vals = [
                6,
                6,
                6,
                6,
                6,
                1,
                1,
                1,
                1,
                1,
                1,
                1,
                1,
                1,
                1,
                1,
                1,
                1,
                1,
                1,
                2,
                2,
                2,
                2,
                2,
                3,
                3,
                3,
                3,
                3,
                5,
                5,
                5,
                5,
                5,
                4,
                4,
                4,
                4,
                4,
            ]

            return pd.DataFrame(index=from_ind, data={"aws": to_vals})

        if self == SegConverter.CARADULT_HHTYPE:
            from_ind = pd.MultiIndex.from_tuples(
                [(1, 1), (1, 2), (1, 3), (2, 1), (2, 2), (2, 3), (3, 1), (3, 2), (3, 3)],
                names=["adults", "car_availability"],
            )
            to_vals = [1, 2, 2, 3, 4, 5, 6, 7, 8]

            return pd.DataFrame(index=from_ind, data={"hh_type": to_vals})

        if self == SegConverter.NSSEC_ADULT:
            from_ind = pd.MultiIndex.from_product(
                [range(1, 6), range(1, 4)], names=["ns_sec", "adults"]
            )
            to_vals = range(1, 16)
            return pd.DataFrame(index=from_ind, data={"adult_nssec": to_vals})
        raise ValueError("Invalid input segment.")


# if __name__ == "__main__":
# import os
# from pathlib import Path
#
# cwd = Path(os.getcwd())
# for seg in SegmentsSuper:
#     try:
#         segment = seg.get_segment()
#     except AttributeError:
#         continue
#
#     if segment is not None:
#         segment.save_yaml(cwd / "segments" / f"{seg.value}.yml")
# # # FUNCTIONS # # #<|MERGE_RESOLUTION|>--- conflicted
+++ resolved
@@ -274,12 +274,9 @@
     SIC_4 = "sic_4_digit"
     STATUS_APS = "status_aps"
     TOTAL = "total"
-<<<<<<< HEAD
     UNI = "uni"
-=======
     DIRECTION = "direction"
     DIRECTION_OD = "direction_od"
->>>>>>> d5d1a648
 
     @classmethod
     def values(cls):
