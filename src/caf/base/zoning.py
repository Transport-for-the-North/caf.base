--- conflicted
+++ resolved
@@ -527,11 +527,6 @@
         return f"{self.name}_to_{other.name}".lower()
 
     def _replace_id(
-<<<<<<< HEAD
-        self, missing_rep, missing_id, translation, zone_system, translation_name, replacer
-    ):
-        translation = translation.copy()
-=======
         self,
         missing_rep: np.ndarray | float,
         missing_id: np.ndarray,
@@ -541,7 +536,6 @@
         translation_name: str,
         replacer: dict,
     ) -> pd.DataFrame:
->>>>>>> e2497e97
         if np.sum(missing_rep) > 0:
             if np.sum(missing_rep) >= np.sum(missing_id):
                 warnings.warn(
