--- conflicted
+++ resolved
@@ -1339,11 +1339,7 @@
         if isinstance(self.zoning_system, ZoningSystem) & isinstance(
             other.zoning_system, ZoningSystem
         ):
-<<<<<<< HEAD
-            
-=======
             # mypy
->>>>>>> 1bd4eecb
             assert isinstance(self.zoning_system, ZoningSystem)
             assert isinstance(other.zoning_system, ZoningSystem)
             if agg_zone != other.zoning_system:
