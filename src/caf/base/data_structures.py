--- conflicted
+++ resolved
@@ -885,12 +885,6 @@
         # Takes exclusions into account before operating
         if len(self.segmentation) < len(other.segmentation):
             out = self.expand_to_other(other)
-<<<<<<< HEAD
-
-        # Alternatively could just try the normal method and use the low memory if an exception is raised
-
-=======
->>>>>>> 345edda4
         # for the same zoning a simple * gives the desired result
         # This drops any nan values (intersecting index level but missing val)
         if self.zoning_system == other.zoning_system:
@@ -918,14 +912,11 @@
         elif other.zoning_system is None:
             prod = df_method(out.data, other.data.squeeze(), axis="index")
             zoning = self.zoning_system
-<<<<<<< HEAD
         elif isinstance(self.zoning_system, Sequence):
             if other.zoning_system in self.zoning_system:
                 # return_zones = out.data.columns.get_level_values(other.zoning_system.column_name).intersection(other.data.columns)
                 prod = df_method(out.data, other.data)
                 zoning = self.zoning_system
-=======
->>>>>>> 345edda4
         # Different zonings raise an error rather than trying to translate
         else:
             raise NotImplementedError(
