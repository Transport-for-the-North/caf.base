"""Package description."""

from ._version import __version__

<<<<<<< HEAD

from caf.core import segments, segmentation, zoning, data_structures

from caf.core.data_structures import DVector

from caf.core.zoning import ZoningSystem

from caf.core.segments import Segment

from caf.core.segmentation import Segmentation, SegmentationInput
=======
from caf.core.zoning import ZoningSystem
from caf.core.segmentation import Segmentation, SegmentationInput
from caf.core.data_structures import DVector
>>>>>>> 9e48ad52
<|MERGE_RESOLUTION|>--- conflicted
+++ resolved
@@ -1,8 +1,6 @@
 """Package description."""
 
 from ._version import __version__
-
-<<<<<<< HEAD
 
 from caf.core import segments, segmentation, zoning, data_structures
 
@@ -13,8 +11,3 @@
 from caf.core.segments import Segment
 
 from caf.core.segmentation import Segmentation, SegmentationInput
-=======
-from caf.core.zoning import ZoningSystem
-from caf.core.segmentation import Segmentation, SegmentationInput
-from caf.core.data_structures import DVector
->>>>>>> 9e48ad52
